# -*- coding: utf-8 -*-
# -------------------------------------------------------------------------------
# Name:         sfp_github
# Purpose:      Identifies public code repositories in Github associated with
#               your target.
#
# Author:      Steve Micallef <steve@binarypool.com>
#
# Created:     21/07/2015
# Copyright:   (c) Steve Micallef 2015
# Licence:     GPL
# -------------------------------------------------------------------------------

import json
from sflib import SpiderFootPlugin, SpiderFootEvent

class sfp_github(SpiderFootPlugin):
    """Github:Footprint,Passive:Social Media::Identify associated public code repositories on Github."""

    meta = {
        'name': "Github",
        'summary': "Identify associated public code repositories on Github.",
        'flags': [""],
        'useCases': ["Footprint", "Passive"],
        'categories': ["Social Media"],
        'dataSource': {
            'website': "https://github.com/",
            'model': "FREE_NOAUTH_UNLIMITED",
            'references': [
                "https://developer.github.com/"
            ],
            'favIcon': "https://github.githubassets.com/favicons/favicon.png",
            'logo': "https://github.githubassets.com/favicons/favicon.png",
            'description': "GitHub brings together the world's largest community of "
                                "developers to discover, share, and build better software.",
        }
    }

    # Default options
    opts = {
        'namesonly': True
    }

    # Option descriptions
    optdescs = {
        'namesonly': "Match repositories by name only, not by their descriptions. Helps reduce false positives."
    }

    def setup(self, sfc, userOpts=dict()):
        self.sf = sfc
        self.results = self.tempStorage()

        for opt in list(userOpts.keys()):
            self.opts[opt] = userOpts[opt]

    # What events is this module interested in for input
    def watchedEvents(self):
        return ["DOMAIN_NAME", "USERNAME", "SOCIAL_MEDIA"]

    # What events this module produces
    # This is to support the end user in selecting modules based on events
    # produced.
    def producedEvents(self):
        return ["RAW_RIR_DATA", "GEOINFO", "PUBLIC_CODE_REPO"]

    # Build up repo info for use as an event
    def buildRepoInfo(self, item):
        repo_info = None

        # Get repos matching the name
        if item.get('name') is None:
            self.sf.debug("Incomplete Github information found (name).")
            return None

        if item.get('html_url') is None:
            self.sf.debug("Incomplete Github information found (url).")
            return None

        if item.get('description') is None:
            self.sf.debug("Incomplete Github information found (description).")
            return None

        repo_info = "Name: " + item['name'] + "\n" + "URL: " + item['html_url'] + \
                    "\n" + "Description: " + item['description']

        return repo_info

    def handleEvent(self, event):
        eventName = event.eventType
        eventData = event.data

        if eventData in self.results:
            self.sf.debug(f"Already did a search for {eventData}, skipping.")
            return None

        self.results[eventData] = True

        # Extract name and location from profile
        if eventName == "SOCIAL_MEDIA":
            try:
                network = eventData.split(": ")[0]
                url = eventData.split(": ")[1].replace("<SFURL>", "").replace("</SFURL>", "")
            except BaseException as e:
                self.sf.error(f"Unable to parse SOCIAL_MEDIA: {eventData} ({e})", False)
                return None

            if not network == "Github":
                self.sf.debug(f"Skipping social network profile, {url}, as not a GitHub profile")
                return None

            try:
                urlParts = url.split("/")
                username = urlParts[len(urlParts)-1]
            except BaseException:
                self.sf.debug(f"Couldn't get a username out of {url}")
                return None

            res = self.sf.fetchUrl(
                f"https://api.github.com/users/{username}",
                timeout=self.opts['_fetchtimeout'],
                useragent=self.opts['_useragent']
            )

            if res['content'] is None:
                return None

            try:
                json_data = json.loads(res['content'])
            except BaseException as e:
                self.sf.debug(f"Error processing JSON response: {e}")
                return None

            if not json_data.get('login'):
                self.sf.debug(f"{username} is not a valid GitHub profile")
                return None

            full_name = json_data.get('name')

            if not full_name:
                self.sf.debug(f"{username} is not a valid GitHub profile")
                return None

            e = SpiderFootEvent("RAW_RIR_DATA", "Possible full name: {full_name}", self.__name__, event)
            self.notifyListeners(e)

            location = json_data.get('location')

            if location is None:
                return None

            if len(location) < 3 or len(location) > 100:
                self.sf.debug(f"Skipping likely invalid location: {location}")
                return None

            e = SpiderFootEvent("GEOINFO", location, self.__name__, event)
            self.notifyListeners(e)

            return None

        if eventName == "DOMAIN_NAME":
            username = self.sf.domainKeyword(eventData, self.opts['_internettlds'])
            if not username:
                return None

        if eventName == "USERNAME":
            username = eventData

        self.sf.debug(f"Looking at {username}")
        failed = False

        # Get all the repositories based on direct matches with the
        # name identified
        url = f"https://api.github.com/search/repositories?q={username}"
        res = self.sf.fetchUrl(
            url,
            timeout=self.opts['_fetchtimeout'],
            useragent=self.opts['_useragent']
        )

        if res['content'] is None:
            self.sf.error(f"Unable to fetch {url}", False)
            failed = True

<<<<<<< HEAD
        try:
            ret = json.loads(res['content'])
        except BaseException as e:
            self.sf.debug(f"Error processing JSON response from GitHub: {e}", False)
            ret = None

        if ret is None:
            self.sf.error(f"Unable to process empty response from Github for: {username}", False)
            failed = True
=======
        if not failed:
            try:
                ret = json.loads(res['content'])
            except BaseException as e:
                self.sf.debug(f"Error processing JSON response from GitHub: {e}")
                ret = None

            if ret is None:
                self.sf.error(f"Unable to process empty response from Github for: {name}", False)
                failed = True
>>>>>>> 7418abc8

        if not failed:
            if ret.get('total_count', "0") == "0" or len(ret['items']) == 0:
                self.sf.debug(f"No Github information for {username}")
                failed = True

        if not failed:
            for item in ret['items']:
                repo_info = self.buildRepoInfo(item)
                if repo_info is not None:
                    if self.opts['namesonly'] and username != item['name']:
                        continue

                    evt = SpiderFootEvent("PUBLIC_CODE_REPO", repo_info, self.__name__, event)
                    self.notifyListeners(evt)

        # Now look for users matching the name found
        failed = False
        url = f"https://api.github.com/search/users?q={username}"
        res = self.sf.fetchUrl(
            url,
            timeout=self.opts['_fetchtimeout'],
            useragent=self.opts['_useragent']
        )

        if res['content'] is None:
            self.sf.error(f"Unable to fetch {url}", False)
            failed = True

        if not failed:
            try:
                ret = json.loads(res['content'])
                if ret is None:
                    self.sf.error(f"Unable to process empty response from Github for: {username}", False)
                    failed = True
            except BaseException:
                self.sf.error(f"Unable to process invalid response from Github for: {username}", False)
                failed = True

        if not failed:
            if ret.get('total_count', "0") == "0" or len(ret['items']) == 0:
                self.sf.debug("No Github information for " + username)
                failed = True

        if not failed:
            # For each user matching the username, get their repos
            for item in ret['items']:
                if item.get('repos_url') is None:
                    self.sf.debug("Incomplete Github information found (repos_url).")
                    continue

                url = item['repos_url']
                res = self.sf.fetchUrl(url, timeout=self.opts['_fetchtimeout'],
                                       useragent=self.opts['_useragent'])

                if res['content'] is None:
                    self.sf.error(f"Unable to fetch {url}", False)
                    continue

                try:
                    repret = json.loads(res['content'])
                except BaseException as e:
                    self.sf.error(f"Invalid JSON returned from Github: {e}", False)
                    continue

                if repret is None:
                    self.sf.error(f"Unable to process empty response from Github for: {username}", False)
                    continue

                for item in repret:
                    if type(item) != dict:
                        self.sf.debug("Encountered an unexpected or empty response from Github.")
                        continue

                    repo_info = self.buildRepoInfo(item)
                    if repo_info is not None:
                        if self.opts['namesonly'] and item['name'] != username:
                            continue
                        if eventName == "USERNAME" and "/" + username + "/" not in item.get('html_url', ''):
                            continue

                        evt = SpiderFootEvent("PUBLIC_CODE_REPO", repo_info,
                                              self.__name__, event)
                        self.notifyListeners(evt)


# End of sfp_github class<|MERGE_RESOLUTION|>--- conflicted
+++ resolved
@@ -181,17 +181,6 @@
             self.sf.error(f"Unable to fetch {url}", False)
             failed = True
 
-<<<<<<< HEAD
-        try:
-            ret = json.loads(res['content'])
-        except BaseException as e:
-            self.sf.debug(f"Error processing JSON response from GitHub: {e}", False)
-            ret = None
-
-        if ret is None:
-            self.sf.error(f"Unable to process empty response from Github for: {username}", False)
-            failed = True
-=======
         if not failed:
             try:
                 ret = json.loads(res['content'])
@@ -200,9 +189,8 @@
                 ret = None
 
             if ret is None:
-                self.sf.error(f"Unable to process empty response from Github for: {name}", False)
-                failed = True
->>>>>>> 7418abc8
+                self.sf.error(f"Unable to process empty response from Github for: {username}", False)
+                failed = True
 
         if not failed:
             if ret.get('total_count', "0") == "0" or len(ret['items']) == 0:
